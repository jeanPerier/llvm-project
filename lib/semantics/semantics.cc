--- conflicted
+++ resolved
@@ -13,11 +13,8 @@
 // limitations under the License.
 
 #include "semantics.h"
-<<<<<<< HEAD
+#include "canonicalize-do.h"
 #include "check-do-concurrent.h"
-=======
-#include "canonicalize-do.h"
->>>>>>> 9842890e
 #include "mod-file.h"
 #include "resolve-labels.h"
 #include "resolve-names.h"
@@ -57,14 +54,11 @@
   if (AnyFatalError()) {
     return false;
   }
-<<<<<<< HEAD
   CheckDoConcurrentConstraints(messages_, program);
   if (AnyFatalError()) {
     return false;
   }
-=======
   parser::CanonicalizeDo(program);
->>>>>>> 9842890e
   ModFileWriter writer;
   writer.set_directory(moduleDirectory_);
   if (!writer.WriteAll(globalScope_)) {
